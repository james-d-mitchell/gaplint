--- conflicted
+++ resolved
@@ -277,7 +277,6 @@
 EMPTY_YAML_FILE = ""
 
 
-<<<<<<< HEAD
 def write_config_yaml_file(contents=CONFIG_YAML_FILE):
     f = open(".gaplint.yml", "w")
     f.write(contents)
@@ -326,13 +325,15 @@
 
 
 def test_with_config_file_parent_root():
-    os.rename(".git", ".tmp_git")
+    if exists(".git") and isdir(".git"):
+        os.rename(".git", ".tmp_git")
     try:
         with pytest.raises(SystemExit):
-            run_gaplint(files=["test1.g"])
+            run_gaplint(files=["test1.g"], silent=True)
     except Exception:
         pass
-    os.rename(".tmp_git", ".git")
+    if exists(".tmp_git") and isdir(".tmp_git"):
+        os.rename(".tmp_git", ".git")
 
 
 def test_disable_all_file_suppressions():
@@ -360,71 +361,4 @@
     assert e.value.code == 1
     with pytest.raises(SystemExit) as e:
         run_gaplint(files=["test1.g"], max_warnings=1)
-    assert e.value.code == 1
-=======
-class TestConfigYAMLFile(unittest.TestCase):
-    def write_config_yaml_file(self, contents=CONFIG_YAML_FILE):
-        f = open(".gaplint.yml", "w")
-        f.write(contents)
-        f.close()
-
-    def rm_config_yaml_file(self):
-        os.remove(".gaplint.yml")
-
-    def test_with_config_file_root_dir(self):
-        self.write_config_yaml_file()
-        with self.assertRaises(SystemExit):
-            run_gaplint(files=["tests/test1.g"], silent=True)
-        self.rm_config_yaml_file()
-
-    def test_with_bad_config_file_1(self):
-        self.write_config_yaml_file(BAD_CONFIG_YAML_FILE_1)
-        with self.assertRaises(SystemExit):
-            run_gaplint(files=["tests/test1.g"], silent=True)
-        self.rm_config_yaml_file()
-
-    def test_with_bad_config_file_2(self):
-        self.write_config_yaml_file(BAD_CONFIG_YAML_FILE_2)
-        with self.assertRaises(SystemExit):
-            run_gaplint(files=["tests/test1.g"], silent=True)
-        self.rm_config_yaml_file()
-
-    def test_with_bad_config_file_3(self):
-        self.write_config_yaml_file(BAD_CONFIG_YAML_FILE_3)
-        with self.assertRaises(SystemExit):
-            run_gaplint(files=["tests/test1.g"], silent=True)
-        self.rm_config_yaml_file()
-
-    def test_with_config_file_parent_top_dir(self):
-        self.write_config_yaml_file()
-        os.chdir("tests")
-        with self.assertRaises(SystemExit):
-            run_gaplint(files=["test1.g"], silent=True)
-        os.chdir("..")
-        self.rm_config_yaml_file()
-
-    def test_with_config_file_parent_root(self):
-        if exists(".git") and isdir(".git"):
-            os.rename(".git", ".tmp_git")
-        try:
-            with self.assertRaises(SystemExit):
-                run_gaplint(files=["test1.g"], silent=True)
-        except Exception:
-            pass
-        if exists(".tmp_git") and isdir(".tmp_git"):
-            os.rename(".tmp_git", ".git")
-
-    def test_disable_all_file_suppressions(self):
-        with self.assertRaises(SystemExit):
-            run_gaplint(files=["tests/test4.g"], silent=True)
-
-    def test_empty_yaml(self):
-        self.write_config_yaml_file(EMPTY_YAML_FILE)
-        with self.assertRaises(SystemExit):
-            run_gaplint(files=["tests/test4.g"], silent=True)
-        self.rm_config_yaml_file()
-
-
-if __name__ == "__main__":
-    unittest.main()
->>>>>>> 6de43574
+    assert e.value.code == 1